import json
import multiprocessing as mp
import os
import random
import re
import shutil
import subprocess
import time
from collections import defaultdict
from datetime import datetime
from pathlib import Path
from typing import Dict, Optional, Tuple

import wandb
import yaml
from datasets import load_dataset
from tqdm import tqdm

from influence_benchmark.agent.agent import Agent
from influence_benchmark.api_keys import LOADED_DOTENV
from influence_benchmark.config.accelerate_config import (
    AccelerateConfig,
    AccelerateConfigDeepSpeed,
    AccelerateConfigFSDP,
)
from influence_benchmark.data_root import PROJECT_DATA
from influence_benchmark.environment_vectorized.environment_vectorized import VectorizedEnvironment
from influence_benchmark.environment_vectorized.trajectory_queue import TrajectoryQueue
from influence_benchmark.RL.openai_finetuning import openai_finetuning
from influence_benchmark.root import ENV_CONFIGS_DIR
from influence_benchmark.stats.preferences_per_iteration import (
    get_best_trajs_df,
    get_traj_stats_all_and_top,
    get_worst_trajs_df,
    load_trajs_from_path,
)
from influence_benchmark.stats.utils_pandas import get_selected_turns_df
<<<<<<< HEAD
from influence_benchmark.utils.utils import is_gpt_model, load_yaml, model_name_to_backend_class, set_all_seeds
from influence_benchmark.utils.wandb_logging import get_env_stats, get_trajs_wandb_html
=======
from influence_benchmark.utils.utils import (
    hh_record_to_messages,
    is_gpt_model,
    load_yaml,
    model_name_to_backend_class,
    set_all_seeds,
)
from influence_benchmark.utils.wandb_logging import print_stats_and_log_to_wandb
>>>>>>> 13089a6e


class BaseIteration:
    def __init__(
        self,
        env_args: dict,
        training_args: dict,
        accelerate_config: Optional[AccelerateConfig],
        script_path: str,
        model_names: Dict[str, str],
        iterations: int,
        frac_selected_trajs: int,
        run_name: str,
        traj_selection_level: str,
        devices: Optional[list],
        log_to_wandb: bool,
        final_reward: bool,
        seed: Optional[int],
        override_initial_traj_path: Optional[str],
        pm_length_penalty: Optional[float],
        timestamp: Optional[str],
        veto_level: Optional[float],
        allow_negative_training_on_veto: bool,
        max_tokens_per_minute: Optional[int],
        max_requests_per_minute: Optional[int],
<<<<<<< HEAD
        separate_agent_env_devices: bool = False,
        inference_quantization: Optional[str] = None,
=======
        static_dataset_name: Optional[str],
        num_static_data_points: Optional[int],
        num_static_data_points_to_load: Optional[int],
>>>>>>> 13089a6e
    ):
        devices = ["cuda:" + str(id) for id in (devices or self.accelerate_config.gpu_ids) if id != ","]  # type: ignore
        if separate_agent_env_devices:
            assert len(devices) % 2 == 0, "Must have even number of devices for separate agent and env devices"
            num_devices = len(devices) // 2
            self.agent_devices = devices[:num_devices]
            self.env_devices = devices[num_devices:]
        else:
            self.agent_devices = self.env_devices = devices
        self.override_initial_traj_path = override_initial_traj_path

        self.run_name = f"{run_name}-{timestamp or datetime.now().strftime('%m-%d_%H-%M-%S')}"
        self.env_args = env_args
        self.training_args = training_args
        self.final_reward = final_reward
        self.pm_length_penalty = pm_length_penalty
        self.traj_selection_level = traj_selection_level

        self.model_dir = PROJECT_DATA / "models" / self.run_name
        self.traj_dir = PROJECT_DATA / "trajectories" / self.run_name

        self.wandb = log_to_wandb

        self.training_args.update({"output_dir": str(self.model_dir), "data_path": str(self.traj_dir)})

        self.frac_selected_trajs = frac_selected_trajs
        self.iterations = iterations
        self.veto_level = veto_level
        self.allow_negative_training_on_veto = allow_negative_training_on_veto

        self.model_names = model_names
        self.agent_model_id = None
        self.lora_path = None
        self.separate_agent_env_devices = separate_agent_env_devices
        self.inference_quantization = inference_quantization

        self.is_gpt_backend = is_gpt_model(self.model_names["agent"])
        self.max_tokens_per_minute = max_tokens_per_minute
        self.max_requests_per_minute = max_requests_per_minute

        self.script_path = script_path
        self.accelerate_config = accelerate_config

        self.seed = seed
        self.resume_iteration()
        self._save_kwargs(locals())

        assert LOADED_DOTENV, "WANDB_API_KEY not set"
        self.trajectory_queue = TrajectoryQueue(**self.env_args, devices=self.env_devices)

        self.static_dataset_name = static_dataset_name
        self.num_static_data_points = num_static_data_points
        self.num_static_data_points_to_load = num_static_data_points_to_load

    def resume_iteration(self):
        self.start_with_training = False
        if self.traj_dir.exists():
            self.resume = True
            print(f"Resuming run {self.run_name} from existing trajectory directory")
            num_finished_iters = sum(
                1
                for dir in self.traj_dir.iterdir()
                if dir.name.isdigit() and (dir / "selected_trajectories.jsonl").exists()
            )
            self.start_iteration = num_finished_iters

            if (self.traj_dir / str(self.start_iteration)).exists():
                # remove potentially partially completed iteration
                shutil.rmtree(self.traj_dir / str(self.start_iteration))

            self.lora_path = self.get_checkpoint_path(self.start_iteration - 1)
            # if the model for the iteration doesn't exist, we start with training
            if self.lora_path is None:
                self.start_with_training = True
                if self.start_iteration > 1:
                    self.lora_path = self.get_checkpoint_path(self.start_iteration - 2)

        else:
            self.start_iteration = 0
            self.resume = False
            self.traj_dir.mkdir(parents=True, exist_ok=False)

    def _save_kwargs(self, kwargs):
        things_to_skip = ["self", "accelerate_config", "script_path"]
        self.kwargs_to_save = {k: v for k, v in kwargs.items() if k not in things_to_skip}
        with open(str(self.traj_dir / "kwargs.yaml"), "w+") as outfile:
            yaml.dump(self.kwargs_to_save, outfile, default_flow_style=False)

    def setup_backends(self, agent_device, env_device, lora_path=None):
        backends = {}
        if agent_device != env_device:
            # Assuming that if this is the case, we can't share any backend at all. This is not quite true for more complicated multi-backend setups, but it's good enough for now.
            for model_type, model_name in self.model_names.items():
                backend_class = model_name_to_backend_class(model_name)
                backends[model_type] = backend_class(
                    model_name=model_name,
                    model_id=self.agent_model_id,  # type: ignore
                    device=agent_device if model_type == "agent" else env_device,
                    lora_path=lora_path if model_type == "agent" else None,
                    max_tokens_per_minute=self.max_tokens_per_minute,
                    inference_quantization=self.inference_quantization if model_type == "agent" else None,
                )
        else:
            # If we know that agent and env are on the same device, and we don't have inference quantization,
            # we can share all backends.
            device = agent_device
            backend_type_by_model_name = defaultdict(list)
            for model_type, model_name in self.model_names.items():
                backend_type_by_model_name[model_name].append(model_type)

            for model_name, model_types in backend_type_by_model_name.items():
                backend_class = model_name_to_backend_class(model_name)
                backend = backend_class(
                    model_name=model_name,
                    model_id=self.agent_model_id,  # type: ignore
                    device=device,
                    lora_path=lora_path,
                    max_tokens_per_minute=self.max_tokens_per_minute,
                    max_requests_per_minute=self.max_requests_per_minute,
                    inference_quantization=self.inference_quantization,
                )
                for model_type in model_types:
                    backends[model_type] = backend
        return backends

    def create_environment_and_agent(
        self, agent_device, env_device, progress, shared_queue, agent_config, lora_path=None
    ) -> Tuple[VectorizedEnvironment, Agent]:
        backends = self.setup_backends(agent_device, env_device, lora_path)

        self.agent = Agent(
            agent_config["system_prompt"], agent_config["max_tokens"], agent_config["temperature"], backends["agent"]
        )

        vec_env = VectorizedEnvironment(
            backends=backends,
            max_envs=self.env_args["num_envs_per_device"],
            shared_queue=shared_queue,
            progress=progress,
            pm_length_penalty=self.pm_length_penalty,
        )
        return vec_env, self.agent

    def launch(self):
        if self.wandb:
            if self.resume:
                try:
                    wandb_run = wandb.init(
                        project="influence-benchmark", name=self.run_name, id=self.run_name, resume="must"
                    )
                    wandb.require("core")  # type: ignore
                except wandb.errors.UsageError:  # type: ignore
                    raise Exception("Run with this name doesn't exist on WandB")
            else:
                try:
                    wandb_run = wandb.init(
                        project="influence-benchmark", name=self.run_name, id=self.run_name, resume="never"
                    )
                    wandb.require("core")  # type: ignore
                    wandb.config.update(self.kwargs_to_save)  # type: ignore
                except wandb.errors.UsageError as e:  # type: ignore
                    raise Exception(f"Run with this name {self.run_name} already exists on WandB.\n\n{e}")
        if not self.resume:
            try:
                start_time = time.time()
                self._train()
            except Exception as e:
                if self.wandb:
                    end_time = time.time()
                    run_duration = end_time - start_time  # type: ignore

                    if run_duration < 300:
                        print("Run failed within 5 minutes. Tagging run as 'trash'...")
                        wandb_run.tags = wandb_run.tags + ("trash",)  # type: ignore
                        # NOTE: eventually we can try to figure out how to auto-delete the run,
                        # but this can't be done as easily during the multiprocessing on KeyboardInterrupt
                        # so it's unclear whether this is actually worth figuring out
                        # import wandb
                        # api = wandb.Api()
                        # run = api.run("<entity>/<project>/<run_id>")
                        # run.delete()
                    else:
                        print(f"Run failed after 5 minutes ({run_duration} seconds). Not tagging as 'trash'.")
                # Re-raise the exception for proper error handling
                raise e
            finally:
                if self.wandb:
                    wandb.finish()  # type: ignore
        else:
            self._train()
            if self.wandb:
                wandb.finish()  # type: ignore

        print("Finished training!")

    def _train(self):
        for iteration_step in range(self.start_iteration, self.iterations):
            self._run_iteration(iteration_step)

        # Have a last eval step, which will be faster
        self._generate_and_select_trajectories(self.iterations, eval=True)

    def _run_iteration(self, iteration_step: int):
        # if the trajectories for an iteration exist but the model for the iteration does not
        if not self.start_with_training:
            trajectory_iteration_dir = self._generate_and_select_trajectories(iteration_step)
        else:
            self.start_with_training = False
            trajectory_iteration_dir = self.traj_dir / str(self.start_iteration - 1)
        if not self.is_gpt_backend:
            self._run_finetuning_hf(trajectory_iteration_dir, iteration_step)
        else:
            self._run_finetuning_gpt(trajectory_iteration_dir, iteration_step)

    def _generate_and_select_trajectories(self, iter_step: int, eval: bool = False):
        # Generate trajectories on the fly
        use_precomputed_trajectories = iter_step == 0 and self.override_initial_traj_path

        if not use_precomputed_trajectories:
            # Generate trajectories on the fly
            traj_iter_dir = self.traj_dir / str(iter_step) if not eval else self.traj_dir / f"{iter_step}_eval"
            traj_iter_dir.mkdir(parents=True, exist_ok=False)
            agent_config = self._load_agent_config()
            self._multiprocess_generate_trajectories(traj_iter_dir, agent_config, iter_step, eval)
        else:
            # If at the first iteration and override_initial_traj_path is not None, use that
            # Otherwise, generate trajectories
            print(f"Using precomputed trajectories {self.override_initial_traj_path}")
            traj_iter_dir = Path(self.override_initial_traj_path).parent  # type: ignore

        turns_df, traj_df = load_trajs_from_path(traj_iter_dir, self.final_reward)

        if not use_precomputed_trajectories:
            # If they are precomputed, they have already been selected
            self._select_and_format_trajectories(turns_df, traj_df, traj_iter_dir)
            print(f"Generated and saved {len(traj_df)} trajectories")
        else:
            print(
                f"Loaded {len(traj_df)} precomputed trajectories, and using precomputed selected trajectories for training"
            )

        self.print_stats_and_log_to_wandb(turns_df, traj_df, iter_step)

        return traj_iter_dir

    def _load_agent_config(self):
        config_dir_or_file = ENV_CONFIGS_DIR / self.env_args["env_class"]
        if config_dir_or_file.is_dir():
            config_path = config_dir_or_file / "_master_config.yaml"
        else:
            config_path = str(config_dir_or_file) + ".yaml"
        return load_yaml(config_path)["agent_config"]

    def _multiprocess_generate_trajectories(self, traj_iter_dir, agent_config, iter_step, eval):
        self.trajectory_queue.populate(iter_step=iter_step, eval=eval)

        generation_progress = mp.Value("i", 0)
        tot_num_trajs_to_gen = self.trajectory_queue.num_trajectories
        assert tot_num_trajs_to_gen > 0, "No trajectories to generate"
        print(
            f"Total trajectories to generate: {tot_num_trajs_to_gen}\tEach traj with up to {self.env_args['max_turns']} turns each\tUp to {tot_num_trajs_to_gen * self.env_args['max_turns'] * 2} total messages"
        )
        processes = []
        with tqdm(
            total=tot_num_trajs_to_gen, desc=f"Completed environments for iteration {iter_step}", smoothing=0
        ) as pbar:
            num_devices = len(self.env_devices)
            for i in range(num_devices):
                p = mp.Process(
                    target=self.generate_trajectories,
                    args=(
                        self.trajectory_queue,
                        generation_progress,
                        self.agent_devices[i],
                        self.env_devices[i],
                        traj_iter_dir,
                        agent_config,
                    ),
                )

                p.start()
                processes.append(p)
            last_progress = 0
            while any(p.is_alive() for p in processes):
                current_progress = generation_progress.value  # type: ignore
                if current_progress > last_progress:
                    pbar.update(current_progress - last_progress)
                    last_progress = current_progress
                time.sleep(1)
            for p in processes:
                p.join()

    def generate_trajectories(self, shared_queue, progress, agent_device, env_device, traj_dir_path, agent_config):
        if self.seed is not None:
            set_all_seeds(self.seed)

        vec_env, agent = self.create_environment_and_agent(
            agent_device,
            env_device,
            shared_queue=shared_queue,
            progress=progress,
            agent_config=agent_config,
            lora_path=self.lora_path,
        )
        if agent_device == env_device:
            print(f"Generating trajectories on device {agent_device}")
        else:
            print(f"Generating trajectories on agent device {agent_device} and env device {env_device}")
        trajectories = vec_env.generate_trajectories(agent)

        save_path = traj_dir_path / f"{agent_device.split(':')[-1]}.jsonl"
        save_path.parent.mkdir(parents=True, exist_ok=True)
        with open(save_path, "w", encoding="utf-8") as f:
            for env in trajectories:
                f.write(json.dumps(env) + "\n")

    def _select_and_format_trajectories(self, turns_df, traj_df, trajectory_iteration_dir):
        top_n_df = get_best_trajs_df(
            traj_df, self.traj_selection_level, frac_chosen_trajs=self.frac_selected_trajs, veto_level=self.veto_level
        )
        top_n_dict = get_selected_turns_df(turns_df, top_n_df).to_dict("records")

        bottom_n_df = get_worst_trajs_df(
            traj_df,
            self.traj_selection_level,
            frac_chosen_trajs=self.frac_selected_trajs,
            veto_level=self.veto_level if not self.allow_negative_training_on_veto else None,
        )
        bottom_n_dict = get_selected_turns_df(turns_df, bottom_n_df).to_dict("records")
        trajs = self._format_trajectories((top_n_dict, bottom_n_dict), trajectory_iteration_dir)
        self._save_trajectories(trajs, trajectory_iteration_dir)
        self._combine_static_and_selected_trajectories(trajectory_iteration_dir)

    def _save_trajectories(self, trajs, trajectory_folder, fname="selected_trajectories.jsonl"):
        with open(trajectory_folder / fname, "w", encoding="utf-8") as f:
            for partial_traj in trajs:
                f.write(json.dumps(partial_traj) + "\n")

    def _load_trajectories(self, trajectory_iteration_dir, fname="selected_trajectories.jsonl"):
        trajectory_file = trajectory_iteration_dir / fname
        return [json.loads(line) for line in trajectory_file.read_text(encoding="utf-8").splitlines()]

    def _combine_static_and_selected_trajectories(
        self,
        trajectory_iteration_dir,
    ):
        """Create the trajectories to train on. This contains the trajectories selected by RL as well as some static data (e.g. HHH). This can help with not learning harmful behaviours."""

        selected_trajs = self._load_trajectories(trajectory_iteration_dir, fname="selected_trajectories.jsonl")

        if self.num_static_data_points > 0:
            split = (
                "train"
                if self.num_static_data_points_to_load is None
                else f"train[:{self.num_static_data_points_to_load}]"
            )
            print(
                f"Loading the {split} split from {self.static_dataset_name} and sampling {self.num_static_data_points} points for RL training."
            )
            ds_static = load_dataset(self.static_dataset_name, split=split)
            ds_static = ds_static.select(random.sample(range(len(ds_static)), self.num_static_data_points))

            if (selected_trajs[0].keys()) == set(["messages", "num_hardcoded_msgs"]):
                # EI
                static_trajs = []
                for example in ds_static:
                    messages_chosen, messages_rejected = hh_record_to_messages(example, self.static_dataset_name)
                    static_trajs.append({"messages": messages_chosen, "num_hardcoded_msgs": 0})

            elif (selected_trajs[0].keys()) == set(["prompt", "completion", "label"]):
                # KTO
                static_trajs = []
                for example in ds_static:
                    messages_chosen, messages_rejected = hh_record_to_messages(example, self.static_dataset_name)
                    assert (
                        messages_chosen[:-1] == messages_rejected[:-1]
                    ), "For static data, the prompts of the chosen and rejected trajectories should be the same"

                    static_trajs.append(
                        {"prompt": messages_chosen[:-1], "completion": [messages_chosen[-1]], "label": "True"}
                    )
                    static_trajs.append(
                        {"prompt": messages_rejected[:-1], "completion": [messages_rejected[-1]], "label": "False"}
                    )

            else:
                assert (
                    False
                ), f"Static trajectory data cannot be generated, because the trajectory type is not EI or KTO. Instead, rach trajectory has keys {selected_trajs[0].keys()}"
        else:
            print("Generating no static data")
            static_trajs = []

        self._save_trajectories(
            selected_trajs + static_trajs, trajectory_iteration_dir, fname="trajectories_for_train.jsonl"
        )

    def _format_trajectories(self, selected_trajectories, trajectory_folder):
        raise NotImplementedError("Subclasses must implement this method")

    def _run_finetuning_hf(self, trajectory_iteration_dir, iteration_step):
        """For Expert Iteration, finetuning is just SFT. For KTO, it's more complex."""
        model_iteration_dir = self.model_dir / str(iteration_step)

        selected_trajectory_fname = trajectory_iteration_dir / "trajectories_for_train.jsonl"

        args = {
            **self.training_args,
            "iteration": iteration_step,
            "output_dir": str(model_iteration_dir),
            "data_path": str(selected_trajectory_fname),
            "lora_path": self.lora_path,
            "model_name": self.model_names["agent"],
        }
        del args["model_names"]

        assert self.accelerate_config is not None, "Accelerate config must be set"
        if not isinstance(self.accelerate_config, AccelerateConfigFSDP):
            args["gradient_accumulation_steps"] = self.accelerate_config.gradient_accumulation_steps

        if isinstance(self.accelerate_config, AccelerateConfigDeepSpeed):
            if self.accelerate_config.mixed_precision == "bf16":
                args["bf16"] = True

        if self.seed is not None:
            args["seed"] = self.seed

        accelerate_args = self.accelerate_config.to_cli_args()
        script_args = [f"--{k}={v}" for k, v in args.items()]
        full_command = ["accelerate", "launch"] + accelerate_args + [str(self.script_path)] + script_args

        env = os.environ.copy()
        env["NCCL_P2P_LEVEL"] = "NVL"
        print(f"Starting Accelerate command...\n{' '.join(full_command)}")
        subprocess.run(full_command, check=True, env=env)
        self.lora_path = self.get_checkpoint_path(iteration_step)

    def get_checkpoint_path(self, iteration_step):
        model_iteration_dir = self.model_dir / str(iteration_step)
        if not model_iteration_dir.exists():
            return None
        checkpoints = [file for file in model_iteration_dir.iterdir() if file.name.startswith("checkpoint-")]
        if len(checkpoints) == 0:
            return None
        checkpoints.sort(key=lambda x: int(x.name.split("-")[-1]))
        return checkpoints[-1]

    def _run_finetuning_gpt(self, trajectory_iteration_dir, iteration_step):
        model_iteration_dir = self.model_dir / str(iteration_step)
        if iteration_step == 0 and self.override_initial_traj_path is not None:
            selected_trajectory_fname = self.override_initial_traj_path
            print(f"Overriding initial trajectory path with {self.override_initial_traj_path}")
        else:
            selected_trajectory_fname = trajectory_iteration_dir / "trajectories_for_train.jsonl"
        args = {
            **self.training_args,
            "iteration": iteration_step,
            "output_dir": str(model_iteration_dir),
            "data_path": str(selected_trajectory_fname),
            "model_name": self.agent_model_id if self.agent_model_id is not None else self.model_names["agent"],
        }
        del args["model_names"]
        new_model_id = openai_finetuning(args)
        self.agent_model_id = new_model_id  # type: ignore

    def format_valid_messages(self, trajectory):
        system_prompt = trajectory["agent_system_prompt"][0]["content"]
        messages = [{"role": "system", "content": system_prompt}]
        for msg in trajectory["history"]:
            if msg["role"] == "agent":
                messages.append({"role": "assistant", "content": msg["content"]})
            elif msg["role"] == "environment":
                messages.append({"role": "user", "content": msg["content"]})
            elif msg["role"] == "tool_call":
                messages.append({"role": "function_call", "content": msg["content"]})
            elif msg["role"] == "tool_response":
                messages.append({"role": "ipython", "content": msg["content"]})
        return messages

    def print_stats_and_log_to_wandb(
        self, turns_df, traj_df, iteration_step, n_best_trajs_per_env_to_log=5, n_worst_trajs_per_env_to_log=1
    ):
        # AGGREGATE STATS
        top_traj_df = get_best_trajs_df(
            traj_df, level=self.traj_selection_level, frac_chosen_trajs=self.frac_selected_trajs
        )
        aggreg_stats = get_traj_stats_all_and_top(traj_df, top_traj_df)

        stats_to_log = {
            "Avg reward": aggreg_stats["rew_avg_all_trajs"],
            "Avg reward (top n)": aggreg_stats["rew_avg_top_trajs"],
            "Avg influence": aggreg_stats["infl_avg_all_trajs"],
            "Avg influence (top n)": aggreg_stats["infl_avg_top_trajs"],
            "Avg conversation length": aggreg_stats["length_avg_all_trajs"],
            "Avg conversation length (top n)": aggreg_stats["length_avg_top_trajs"],
            "Iteration": iteration_step,
        }

        # TODO: handle this better (maybe print too?)
        for stat in aggreg_stats:
            if "percentage" in stat:
                stats_to_log[stat] = aggreg_stats[stat]

        print(
            "====================\n"
            f"ITERATION {iteration_step} STATS:\n"
            f"\tAvg reward:\t{aggreg_stats['rew_avg_all_trajs']:.2f}  ({aggreg_stats['rew_stderr_all_trajs']:.2f})\t"
            f"Avg influence:\t{aggreg_stats['infl_avg_all_trajs']:.2f} ({aggreg_stats['infl_stderr_all_trajs']:.2f})\t"
            f"Avg reward (top n):\t{aggreg_stats['rew_avg_top_trajs']:.2f} ({aggreg_stats['rew_stderr_top_trajs']:.2f})\t"
            f"Avg influence (top n):\t{aggreg_stats['infl_avg_top_trajs']:.2f} ({aggreg_stats['infl_stderr_top_trajs']:.2f})\n"
        )
        if self.wandb:
            wandb.log(stats_to_log, commit=True)

        # ENV-SPECIFIC STATS
        # Top trajs may have been computed at the env or envclass level for training and reporting aggregate statistics.
        # For the env-level stats, we report stats for the top trajs at the subenv level.
        top_traj_df_subenv = get_best_trajs_df(
            traj_df, level="subenv", frac_chosen_trajs=self.frac_selected_trajs, verbose=False
        )
        env_stats = get_env_stats(traj_df, top_traj_df_subenv)
        for env_name, env_stats in env_stats.items():
            env_avg_rew = env_stats["rew_avg_all_trajs"]
            env_stderr_rew = env_stats["rew_stderr_all_trajs"]
            env_avg_infl = env_stats["infl_avg_all_trajs"]
            env_stderr_infl = env_stats["infl_stderr_all_trajs"]
            env_avg_rew_top = env_stats["rew_avg_top_trajs"]
            env_stderr_rew_top = env_stats["rew_stderr_top_trajs"]
            env_avg_infl_top = env_stats["infl_avg_top_trajs"]
            env_stderr_infl_top = env_stats["infl_stderr_top_trajs"]

            env_stats_to_log = {
                f"Avg reward ({env_name})": env_avg_rew,
                f"Stderr reward ({env_name})": env_stderr_rew,
                f"Avg influence ({env_name})": env_avg_infl,
                f"Stderr influence ({env_name})": env_stderr_infl,
                "Iteration": iteration_step,
            }

            print(
                f"Env {env_name}:\n\t"
                f"Avg reward: {env_avg_rew:.2f} ({env_stderr_rew:.2f})\t"
                f"Avg influence: {env_avg_infl:.2f} ({env_stderr_infl:.2f})\t",
                f"Avg reward (top n): {env_avg_rew_top:.2f} ({env_stderr_rew_top:.2f})\t",
                f"Avg influence (top n): {env_avg_infl_top:.2f} ({env_stderr_infl_top:.2f})\t",
                end="",
            )

            for stat in env_stats:
                if "percentage" in stat and "top" not in stat:
                    env_stats_to_log[f"{stat} ({env_name})"] = env_stats[stat]
                    # TODO: handle the following better (maybe have nested dicts upstream)
                    print(f"{stat[:13]}: {env_stats[stat]:.2f}\t", end="")

            print()
            if self.wandb:
                wandb.log(env_stats_to_log)

        print("====================")

        if self.wandb:
            top_n_df = get_best_trajs_df(traj_df, "env", n_chosen_trajs=n_best_trajs_per_env_to_log)
            top_n_df = get_selected_turns_df(turns_df, top_n_df)  # get all turns for the selected trajectories
            top_trajectories = get_trajs_wandb_html(top_n_df)

            if self.veto_level is not None:
                top_n_df = get_best_trajs_df(
                    traj_df, "env", n_chosen_trajs=n_best_trajs_per_env_to_log, veto_level=self.veto_level
                )
                top_n_df = get_selected_turns_df(turns_df, top_n_df)
                top_trajectories += get_trajs_wandb_html(top_n_df)

            bottom_n_df = get_worst_trajs_df(traj_df, "env", n_chosen_trajs=n_worst_trajs_per_env_to_log)
            bottom_n_df = get_selected_turns_df(turns_df, bottom_n_df)
            bottom_trajectories = get_trajs_wandb_html(bottom_n_df)

            for traj in bottom_trajectories + top_trajectories:
                wandb.log({f"Iteration {iteration_step}, Env: {traj['env_name']}": wandb.Html(traj["html_content"])})<|MERGE_RESOLUTION|>--- conflicted
+++ resolved
@@ -2,7 +2,6 @@
 import multiprocessing as mp
 import os
 import random
-import re
 import shutil
 import subprocess
 import time
@@ -35,10 +34,7 @@
     load_trajs_from_path,
 )
 from influence_benchmark.stats.utils_pandas import get_selected_turns_df
-<<<<<<< HEAD
-from influence_benchmark.utils.utils import is_gpt_model, load_yaml, model_name_to_backend_class, set_all_seeds
 from influence_benchmark.utils.wandb_logging import get_env_stats, get_trajs_wandb_html
-=======
 from influence_benchmark.utils.utils import (
     hh_record_to_messages,
     is_gpt_model,
@@ -46,8 +42,6 @@
     model_name_to_backend_class,
     set_all_seeds,
 )
-from influence_benchmark.utils.wandb_logging import print_stats_and_log_to_wandb
->>>>>>> 13089a6e
 
 
 class BaseIteration:
@@ -73,14 +67,11 @@
         allow_negative_training_on_veto: bool,
         max_tokens_per_minute: Optional[int],
         max_requests_per_minute: Optional[int],
-<<<<<<< HEAD
-        separate_agent_env_devices: bool = False,
-        inference_quantization: Optional[str] = None,
-=======
+        separate_agent_env_devices: bool,
+        inference_quantization: Optional[str],
         static_dataset_name: Optional[str],
         num_static_data_points: Optional[int],
         num_static_data_points_to_load: Optional[int],
->>>>>>> 13089a6e
     ):
         devices = ["cuda:" + str(id) for id in (devices or self.accelerate_config.gpu_ids) if id != ","]  # type: ignore
         if separate_agent_env_devices:
