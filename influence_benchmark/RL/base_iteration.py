--- conflicted
+++ resolved
@@ -49,10 +49,7 @@
         override_initial_traj_path: Optional[str],
         pm_length_penalty: Optional[float],
         timestamp: Optional[str],
-<<<<<<< HEAD
         veto_level: Optional[float],
-=======
->>>>>>> 39ca1373
     ):
         self.accelerate_config = accelerate_config
         self.devices = [
@@ -245,12 +242,7 @@
 
         turns_df, traj_df = load_trajs_from_path(trajectory_iteration_dir, self.final_reward)
 
-<<<<<<< HEAD
         self._select_and_format_trajectories(turns_df, traj_df, trajectory_iteration_dir, self.veto_level)
-=======
-        # If they are precomputed, they have already been selected
-        self._select_and_format_trajectories(turns_df, traj_df, trajectory_iteration_dir)
->>>>>>> 39ca1373
         # TODO: clean this up in the stats file – probably we'd want it in wandb stats eventually
         lengths = (
             turns_df.groupby(["env_name", "initial_state_id", "trajectory_id"])
@@ -349,11 +341,6 @@
         model_iteration_dir = self.model_dir / str(iteration_step)
 
         selected_trajectory_fname = trajectory_iteration_dir / "selected_trajectories.jsonl"
-<<<<<<< HEAD
-
-        assert self.accelerate_config is not None, "Accelerate config must be set"
-=======
->>>>>>> 39ca1373
 
         args = {
             **self.training_args,
