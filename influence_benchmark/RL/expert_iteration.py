--- conflicted
+++ resolved
@@ -145,13 +145,7 @@
 
             pbar.close()
 
-<<<<<<< HEAD
-            selected_trajectories = get_top_n_trajectories(
-                trajectory_iteration_dir, self.num_chosen_trajectories, self.mode
-            )
-=======
             selected_trajectories = get_top_n_trajectories(trajectory_iteration_dir, self.num_chosen_trajectories)
->>>>>>> 0cdd2f2b
             self.format_and_save_trajectories_for_sft(selected_trajectories, trajectory_iteration_dir)
 
             args = {
