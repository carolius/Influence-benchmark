--- conflicted
+++ resolved
@@ -35,11 +35,7 @@
 
 def main():
 
-<<<<<<< HEAD
     run_name = "therapist-12-08-05_02-44-02"
-=======
-    run_name = "smoking-08-02_17-04-35"
->>>>>>> f2197746
     top_n = 1  # Number of top trajectories to average
 
     (
