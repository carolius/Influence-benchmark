--- conflicted
+++ resolved
@@ -12,13 +12,8 @@
 export SLURM_MEM="100gb"
 export SLURM_GPUS="4"
 export NODE_LIST="cirl.ist.berkeley.edu,rlhf.ist.berkeley.edu,airl.ist.berkeley.edu,sac.ist.berkeley.edu"
-<<<<<<< HEAD
-export SLURM_TIME="8:00:00"
-export SLURM_QOS="high" # can set to high if this is blocking your progress and you only need one/two jobs to run
-=======
 export SLURM_TIME="16:00:00"
 export SLURM_QOS="default" # can set to high if this is blocking your progress and you only need one/two jobs to run
->>>>>>> 09efbade
 
 ###############################################################
 
