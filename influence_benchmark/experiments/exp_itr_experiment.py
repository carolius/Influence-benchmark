import multiprocessing as mp

from influence_benchmark.RL.expert_iteration import ExpertIteration
from influence_benchmark.root import PROJECT_ROOT

<<<<<<< HEAD
if __name__ == "__main__":
    mp.set_start_method("spawn", force=True)
## TODO make sure we're not training on long trajectories multiple times


def main():
    env_name = "smoking"
    max_turns = 5
    num_envs_per_device = 8
    num_gen_trajectories = 256  # note must be higher than (num_envs_per_device +1) * num_devices
    num_chosen_trajectories = 16
    iterations = 8
    run_name = None

    env_args = {
        "env_name": env_name,
        "max_turns": max_turns,
        "print": False,
        "num_envs_per_device": num_envs_per_device,
        "vectorized": True,
    }
    model_name = "meta-llama/Meta-Llama-3-8B-Instruct"
    accelerate_config = str(PROJECT_ROOT / "RL" / "accelerate_config.yaml")
    sft_script_path = str(PROJECT_ROOT / "RL" / "SFT.py")

    training_args = {
        "model_name": model_name,
        "per_device_train_batch_size": 1,
        "num_train_epochs": 3,
        "gradient_accumulation_steps": 1,
        "gradient_checkpointing": True,
        "learning_rate": 1e-5,
        "report_to": "none",
        "optim": "adamw_torch",
        "logging_steps": 1,
        "lora_r": 8,
        "lora_alpha": 32,
        "lora_dropout": 0.1,
        "max_seq_length": 4096,
        "lr_scheduler_type": "constant",
    }

    expert_iteration = ExpertIteration(
        env_args=env_args,
        training_args=training_args,
        accelerate_config=accelerate_config,
        sft_script_path=sft_script_path,
        model_name=model_name,
        num_gen_trajectories=num_gen_trajectories,
        num_chosen_trajectories=num_chosen_trajectories,
        iterations=iterations,
        run_name=run_name,
    )

    expert_iteration.launch()


if __name__ == "__main__":
    main()
=======
env_name = "food"
max_turns = 5
num_envs_per_device = 6
num_gen_trajectories = 200  # note must be higher than (num_envs_per_device +1) * num_devices
num_chosen_trajectories = 20
iterations = 8
run_name = "exp_itr_food_07-06-3-micah"


env_args = {
    "env_name": env_name,
    "max_turns": max_turns,
    "print": False,
    "num_envs_per_device": num_envs_per_device,
    "vectorized": True,
}
model_name = "meta-llama/Meta-Llama-3-8B-Instruct"
accelerate_config_path = str(PROJECT_ROOT / "RL" / "accelerate_config.yaml")
sft_script_path = str(PROJECT_ROOT / "RL" / "SFT.py")

training_args = {
    "model_name": model_name,
    "per_device_train_batch_size": 1,
    "num_train_epochs": 1,
    "gradient_accumulation_steps": 1,  # Number of steps to accumulate gradients before performing an update.
    "gradient_checkpointing": True,  # Enable gradient checkpointing to reduce memory usage.
    "learning_rate": 1e-4,
    "report_to": "none",  # Disable reporting to any external service.
    "optim": "adamw_torch",
    "logging_steps": 1,
    # LoRA hyperparameters.
    "lora_r": 8,
    "lora_alpha": 16,
    "lora_dropout": 0.1,
    "max_seq_length": 4096,  # Maximum sequence length for input data.
    "r_name": run_name,
    "output_dir": str(PROJECT_ROOT / ".." / "data" / "models" / run_name),
    "data_path": str(PROJECT_ROOT / ".." / "data" / run_name),
    "lr_scheduler_type": "constant",
}


expert_iteration = ExpertIteration(
    env_args=env_args,
    training_args=training_args,
    accelerate_config_path=accelerate_config_path,
    sft_script_path=sft_script_path,
    model_name=model_name,
    num_gen_trajectories=num_gen_trajectories,
    num_chosen_trajectories=num_chosen_trajectories,
    iterations=iterations,
    run_name=run_name,
)

expert_iteration.launch()
>>>>>>> d502bc4f
<|MERGE_RESOLUTION|>--- conflicted
+++ resolved
@@ -3,10 +3,8 @@
 from influence_benchmark.RL.expert_iteration import ExpertIteration
 from influence_benchmark.root import PROJECT_ROOT
 
-<<<<<<< HEAD
 if __name__ == "__main__":
     mp.set_start_method("spawn", force=True)
-## TODO make sure we're not training on long trajectories multiple times
 
 
 def main():
@@ -33,17 +31,19 @@
         "model_name": model_name,
         "per_device_train_batch_size": 1,
         "num_train_epochs": 3,
-        "gradient_accumulation_steps": 1,
-        "gradient_checkpointing": True,
-        "learning_rate": 1e-5,
-        "report_to": "none",
+        "gradient_accumulation_steps": 1, # Number of steps to accumulate gradients before performing an update.
+        "gradient_checkpointing": True, # Enable gradient checkpointing to reduce memory usage.
+        "learning_rate": 1e-5, 
+        "report_to": "none",  # Disable reporting to any external service.
         "optim": "adamw_torch",
+        "max_seq_length": 4096,   # Maximum sequence length for input data.
+        "lr_scheduler_type": "constant",
+        # LoRA hyperparameters.
         "logging_steps": 1,
         "lora_r": 8,
         "lora_alpha": 32,
         "lora_dropout": 0.1,
-        "max_seq_length": 4096,
-        "lr_scheduler_type": "constant",
+
     }
 
     expert_iteration = ExpertIteration(
@@ -62,61 +62,4 @@
 
 
 if __name__ == "__main__":
-    main()
-=======
-env_name = "food"
-max_turns = 5
-num_envs_per_device = 6
-num_gen_trajectories = 200  # note must be higher than (num_envs_per_device +1) * num_devices
-num_chosen_trajectories = 20
-iterations = 8
-run_name = "exp_itr_food_07-06-3-micah"
-
-
-env_args = {
-    "env_name": env_name,
-    "max_turns": max_turns,
-    "print": False,
-    "num_envs_per_device": num_envs_per_device,
-    "vectorized": True,
-}
-model_name = "meta-llama/Meta-Llama-3-8B-Instruct"
-accelerate_config_path = str(PROJECT_ROOT / "RL" / "accelerate_config.yaml")
-sft_script_path = str(PROJECT_ROOT / "RL" / "SFT.py")
-
-training_args = {
-    "model_name": model_name,
-    "per_device_train_batch_size": 1,
-    "num_train_epochs": 1,
-    "gradient_accumulation_steps": 1,  # Number of steps to accumulate gradients before performing an update.
-    "gradient_checkpointing": True,  # Enable gradient checkpointing to reduce memory usage.
-    "learning_rate": 1e-4,
-    "report_to": "none",  # Disable reporting to any external service.
-    "optim": "adamw_torch",
-    "logging_steps": 1,
-    # LoRA hyperparameters.
-    "lora_r": 8,
-    "lora_alpha": 16,
-    "lora_dropout": 0.1,
-    "max_seq_length": 4096,  # Maximum sequence length for input data.
-    "r_name": run_name,
-    "output_dir": str(PROJECT_ROOT / ".." / "data" / "models" / run_name),
-    "data_path": str(PROJECT_ROOT / ".." / "data" / run_name),
-    "lr_scheduler_type": "constant",
-}
-
-
-expert_iteration = ExpertIteration(
-    env_args=env_args,
-    training_args=training_args,
-    accelerate_config_path=accelerate_config_path,
-    sft_script_path=sft_script_path,
-    model_name=model_name,
-    num_gen_trajectories=num_gen_trajectories,
-    num_chosen_trajectories=num_chosen_trajectories,
-    iterations=iterations,
-    run_name=run_name,
-)
-
-expert_iteration.launch()
->>>>>>> d502bc4f
+    main()