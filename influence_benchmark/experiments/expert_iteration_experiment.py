import multiprocessing as mp

import torch

from influence_benchmark.RL.new_exp import ExpertIteration
from influence_benchmark.root import PROJECT_ROOT

DEBUG = False

if __name__ == "__main__":
    mp.set_start_method("spawn", force=True)

if DEBUG:
    # Debugging CUDA devices
    if torch.cuda.is_available():
        print(f"Available CUDA devices: {torch.cuda.device_count()}")
        for i in range(torch.cuda.device_count()):
            print(f"Device {i}: {torch.cuda.get_device_name(i)}")
    else:
        print("CUDA is not available.")


def main():
    # Specify settings for generating trajectories
<<<<<<< HEAD
    env_name = "test"
    max_turns = 2  # number of back and forths in each conversation
    num_envs_per_device = (
        8  # number of environment slots to be filled with env-subenv-initialstate combinations. # 8 is roughly max
    )
    num_gen_trajectories_per_state = 2
    num_chosen_trajectories = 1  # on a single GPU across all trajactories
=======
    env_name = "therapist"
    max_turns = 5  # number of back and forths in each conversation
    # number of environment slots to be filled with env-subenv-initialstate combinations. # 8 is roughly max
    num_envs_per_device = 8
    # Number of trajectories to generate for each initial state configuration
    num_gen_trajs_per_initial_state = 32
    # Number of trajectories to select as 'best' for each initial state configuration
    top_n_trajs_per_initial_state = 4  # on a single GPU across all trajactories
>>>>>>> bb12b210
    iterations = 6
    ignore_first_n_assistant_messages = 1  # Number of assistant messages to not train on
    run_name = None
    # GPUs used for generating trajectories. The GPUs used for training are specified in the accelerate_config.yaml file.
    devices = [5]
    mode = "multi"  # running on multiple environemnts in parallel

    assert num_gen_trajs_per_initial_state >= top_n_trajs_per_initial_state

    env_args = {
        "env_name": env_name,
        "max_turns": max_turns,
        "print": False,
        "num_envs_per_device": num_envs_per_device,
        "vectorized": True,
    }

    # Specify settings for training
    model_name = "meta-llama/Meta-Llama-3-8B-Instruct"
    accelerate_config_path = str(PROJECT_ROOT / "RL" / "accelerate_slurm.yaml")
    script_path = str(PROJECT_ROOT / "RL" / "SFT.py")

    training_args = {
        "model_name": model_name,
        "per_device_train_batch_size": 1,
        "num_train_epochs": 1,
        "gradient_accumulation_steps": 32,  # Number of steps to accumulate gradients before performing an update.
        "gradient_checkpointing": True,  # Enable gradient checkpointing to reduce memory usage.
        "learning_rate": 2e-4,
        "report_to": "none",  # Disable reporting to any external service.
        "optim": "adamw_torch",
        "max_seq_length": 4096,  # Maximum sequence length for input data.
        "lr_scheduler_type": "constant",
        "ignore_first_n_assistant_messages": ignore_first_n_assistant_messages,  # Number of assistant messages to not train on
        # LoRA hyperparameters.
        "logging_steps": 1,
        "lora_r": 8,
        "lora_alpha": 32,
        "lora_dropout": 0.1,
    }

    # Run the expert iteration
    expert_iteration = ExpertIteration(
        env_args=env_args,
        training_args=training_args,
        accelerate_config_path=accelerate_config_path,
        script_path=script_path,
        model_name=model_name,
        n_trajs_per_initial_state=num_gen_trajs_per_initial_state,
        top_n_trajs_per_initial_state=top_n_trajs_per_initial_state,
        iterations=iterations,
        run_name=run_name,
        devices=devices,
        mode=mode,
    )

    expert_iteration.launch()


if __name__ == "__main__":
    main()<|MERGE_RESOLUTION|>--- conflicted
+++ resolved
@@ -22,24 +22,13 @@
 
 def main():
     # Specify settings for generating trajectories
-<<<<<<< HEAD
     env_name = "test"
     max_turns = 2  # number of back and forths in each conversation
     num_envs_per_device = (
         8  # number of environment slots to be filled with env-subenv-initialstate combinations. # 8 is roughly max
     )
-    num_gen_trajectories_per_state = 2
-    num_chosen_trajectories = 1  # on a single GPU across all trajactories
-=======
-    env_name = "therapist"
-    max_turns = 5  # number of back and forths in each conversation
-    # number of environment slots to be filled with env-subenv-initialstate combinations. # 8 is roughly max
-    num_envs_per_device = 8
-    # Number of trajectories to generate for each initial state configuration
-    num_gen_trajs_per_initial_state = 32
-    # Number of trajectories to select as 'best' for each initial state configuration
-    top_n_trajs_per_initial_state = 4  # on a single GPU across all trajactories
->>>>>>> bb12b210
+    num_gen_trajs_per_initial_state = 2
+    top_n_trajs_per_initial_state = 1  # on a single GPU across all trajactories
     iterations = 6
     ignore_first_n_assistant_messages = 1  # Number of assistant messages to not train on
     run_name = None
