--- conflicted
+++ resolved
@@ -8,17 +8,10 @@
 
 
 def main():
-<<<<<<< HEAD
-    testing = True
-    env_name = "therapist-7env-persp3_1"  # "therapist-12env"
-    max_turns = 5 if not testing else 2
-    num_envs_per_device = 12 if not testing else 2
-=======
     testing = False
     env_name = "therapist-12env"
     max_turns = 5 if not testing else 1
     num_envs_per_device = 12 if not testing else 1
->>>>>>> 75052a95
     # Number of trajectories to generate for each initial state configuration
     n_trajs_per_initial_state = 16 if not testing else 2
     # Number of trajectories to select as 'best' for each initial state configuration
