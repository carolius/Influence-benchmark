--- conflicted
+++ resolved
@@ -19,13 +19,8 @@
         return yaml.safe_load(f)
 
 
-<<<<<<< HEAD
-def model_name_to_backend_class(model_name: str):
+def model_name_to_backend_class(model_name: str) -> type[Backend]:
     return OpenAIBackend if "gpt" in model_name else HFBackend
-=======
-def model_name_to_backend_class(model_name: str) -> type[Backend]:
-    return GPTBackend if "gpt" in model_name else HFBackend
->>>>>>> fb60aeee
 
 
 def is_gpt_model(model_name: str):
